--- conflicted
+++ resolved
@@ -46,18 +46,7 @@
                     "-topics 2 -num_docs 2 -s 1 -iter 32 -eps 1e-3")};
 
         udtf.initialize(argOIs);
-
-<<<<<<< HEAD
-        String[] doc1 = new String[]{"xž:1", "healthy:1", "vegetables:1"};
-        String[] doc2 = new String[]{"apples:1", "na‹ve:1", "colds:1", "flu:1", "like:2", "oranges:1"};
-        for (int it = 0; it < 5; it++) {
-            udtf.process(new Object[]{ Arrays.asList(doc1) });
-            udtf.process(new Object[]{ Arrays.asList(doc2) });
-        }
-        
-        //udtf.close();
-        
-=======
+      
         String[] doc1 = new String[] {"fruits:1", "healthy:1", "vegetables:1"};
         String[] doc2 = new String[] {"apples:1", "avocados:1", "colds:1", "flu:1", "like:2",
                 "oranges:1"};
@@ -129,7 +118,6 @@
 
         udtf.finalizeTraining();
 
->>>>>>> ec6d945f
         SortedMap<Float, List<String>> topicWords;
 
         println("Topic 0:");
