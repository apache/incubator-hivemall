!.gitkeep
/.fatjar
/build
<<<<<<< HEAD
target
=======
target/*
logs/*
>>>>>>> 88d51168
core/target/*
mixserv/target/*
nlp/target/*
.git
.settings
*.swp
.idea
*.iml
.DS_Store
*~<|MERGE_RESOLUTION|>--- conflicted
+++ resolved
@@ -1,15 +1,8 @@
 !.gitkeep
 /.fatjar
 /build
-<<<<<<< HEAD
 target
-=======
-target/*
-logs/*
->>>>>>> 88d51168
-core/target/*
-mixserv/target/*
-nlp/target/*
+logs
 .git
 .settings
 *.swp
