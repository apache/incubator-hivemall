<!--
  Licensed to the Apache Software Foundation (ASF) under one
  or more contributor license agreements.  See the NOTICE file
  distributed with this work for additional information
  regarding copyright ownership.  The ASF licenses this file
  to you under the Apache License, Version 2.0 (the
  "License"); you may not use this file except in compliance
  with the License.  You may obtain a copy of the License at

    http://www.apache.org/licenses/LICENSE-2.0

  Unless required by applicable law or agreed to in writing,
  software distributed under the License is distributed on an
  "AS IS" BASIS, WITHOUT WARRANTIES OR CONDITIONS OF ANY
  KIND, either express or implied.  See the License for the
  specific language governing permissions and limitations
  under the License.
-->

# Summary

## TABLE OF CONTENTS

* [Getting Started](getting_started/README.md)
    * [Installation](getting_started/installation.md)
    * [Install as permanent functions](getting_started/permanent-functions.md)
    * [Input Format](getting_started/input-format.md)

* [Tips for Effective Hivemall](tips/README.md)
    * [Explicit addBias() for better prediction](tips/addbias.md)
    * [Use rand_amplify() to better prediction results](tips/rand_amplify.md)
    * [Real-time Prediction on RDBMS](tips/rt_prediction.md)
    * [Ensemble learning for stable prediction](tips/ensemble_learning.md)
    * [Mixing models for a better prediction convergence (MIX server)](tips/mixserver.md)
    * [Run Hivemall on Amazon Elastic MapReduce](tips/emr.md)

* [General Hive/Hadoop tips](tips/general_tips.md)
    * [Adding rowid for each row](tips/rowid.md)
    * [Hadoop tuning for Hivemall](tips/hadoop_tuning.md)

* [Troubleshooting](troubleshooting/README.md)
    * [OutOfMemoryError in training](troubleshooting/oom.md)
    * [SemanticException Generate Map Join Task Error: Cannot serialize object](troubleshooting/mapjoin_task_error.md)
    * [Asterisk argument for UDTF does not work](troubleshooting/asterisk.md)
    * [The number of mappers is less than input splits in Hadoop 2.x](troubleshooting/num_mappers.md)
    * [Map-side Join causes ClassCastException on Tez](troubleshooting/mapjoin_classcastex.md)

## Part II - Generic Features

* [List of generic Hivemall functions](misc/generic_funcs.md)
* [Efficient Top-K query processing](misc/topk.md)
* [English/Japanese Text Tokenizer](misc/tokenizer.md)

## Part III - Feature Engineering

* [Feature Scaling](ft_engineering/scaling.md)
* [Feature Hashing](ft_engineering/hashing.md)
* [TF-IDF calculation](ft_engineering/tfidf.md)

* [FEATURE TRANSFORMATION](ft_engineering/ft_trans.md)
    * [Vectorize Features](ft_engineering/vectorizer.md)
    * [Quantify non-number features](ft_engineering/quantify.md)

* [Feature selection](ft_engineering/feature_selection.md)

## Part IV - Evaluation

* [Statistical evaluation of a prediction model](eval/stat_eval.md)
    * [Area Under the ROC Curve](eval/auc.md)
    
* [Ranking Measures](eval/rank.md)

* [Data Generation](eval/datagen.md)
    * [Logistic Regression data generation](eval/lr_datagen.md)

## Part V - Binary classification

* [a9a Tutorial](binaryclass/a9a.md)
    * [Data preparation](binaryclass/a9a_dataset.md)
    * [Logistic Regression](binaryclass/a9a_lr.md)
    * [Mini-batch Gradient Descent](binaryclass/a9a_minibatch.md)

* [News20 Tutorial](binaryclass/news20.md)
    * [Data preparation](binaryclass/news20_dataset.md)
    * [Perceptron, Passive Aggressive](binaryclass/news20_pa.md)
    * [CW, AROW, SCW](binaryclass/news20_scw.md)
    * [AdaGradRDA, AdaGrad, AdaDelta](binaryclass/news20_adagrad.md)

* [KDD2010a Tutorial](binaryclass/kdd2010a.md)
    * [Data preparation](binaryclass/kdd2010a_dataset.md)
    * [PA, CW, AROW, SCW](binaryclass/kdd2010a_scw.md)

* [KDD2010b Tutorial](binaryclass/kdd2010b.md)
    * [Data preparation](binaryclass/kdd2010b_dataset.md)
    * [AROW](binaryclass/kdd2010b_arow.md)

* [Webspam Tutorial](binaryclass/webspam.md)
    * [Data pareparation](binaryclass/webspam_dataset.md)
    * [PA1, AROW, SCW](binaryclass/webspam_scw.md)

* [Kaggle Titanic Tutorial](binaryclass/titanic_rf.md)

## Part VI - Multiclass classification

* [News20 Multiclass Tutorial](multiclass/news20.md)
    * [Data preparation](multiclass/news20_dataset.md)
    * [Data preparation for one-vs-the-rest classifiers](multiclass/news20_one-vs-the-rest_dataset.md)
    * [PA](multiclass/news20_pa.md)
    * [CW, AROW, SCW](multiclass/news20_scw.md)
    * [Ensemble learning](multiclass/news20_ensemble.md)
    * [one-vs-the-rest classifier](multiclass/news20_one-vs-the-rest.md)

* [Iris Tutorial](multiclass/iris.md)
    * [Data preparation](multiclass/iris_dataset.md)
    * [SCW](multiclass/iris_scw.md)
    * [RandomForest](multiclass/iris_randomforest.md)

## Part VII - Regression

* [E2006-tfidf regression Tutorial](regression/e2006.md)
    * [Data preparation](regression/e2006_dataset.md)
    * [Passive Aggressive, AROW](regression/e2006_arow.md)

* [KDDCup 2012 track 2 CTR prediction Tutorial](regression/kddcup12tr2.md)
    * [Data preparation](regression/kddcup12tr2_dataset.md)
    * [Logistic Regression, Passive Aggressive](regression/kddcup12tr2_lr.md)
    * [Logistic Regression with Amplifier](regression/kddcup12tr2_lr_amplify.md)
    * [AdaGrad, AdaDelta](regression/kddcup12tr2_adagrad.md)

## Part VIII - Recommendation

* [Collaborative Filtering](recommend/cf.md)
    * [Item-based Collaborative Filtering](recommend/item_based_cf.md)

* [News20 related article recommendation Tutorial](recommend/news20.md)
    * [Data preparation](multiclass/news20_dataset.md)
    * [LSH/Minhash and Jaccard Similarity](recommend/news20_jaccard.md)
    * [LSH/Minhash and Brute-Force Search](recommend/news20_knn.md)
    * [kNN search using b-Bits Minhash](recommend/news20_bbit_minhash.md)

* [MovieLens movie recommendation Tutorial](recommend/movielens.md)
    * [Data preparation](recommend/movielens_dataset.md)
    * [Matrix Factorization](recommend/movielens_mf.md)
    * [Factorization Machine](recommend/movielens_fm.md)
    * [10-fold Cross Validation (Matrix Factorization)](recommend/movielens_cv.md)

## Part IX - Anomaly Detection

* [Outlier Detection using Local Outlier Factor (LOF)](anomaly/lof.md)
* [Change-Point Detection using Singular Spectrum Transformation (SST)](anomaly/sst.md)
* [ChangeFinder: Detecting Outlier and Change-Point Simultaneously](anomaly/changefinder.md)

## Part X - Clustering

* [Latent Dirichlet Allocation](clustering/lda.md)

## Part XI - Hivemall on Spark

* [Getting Started](spark/getting_started/README.md)
    * [Installation](spark/getting_started/installation.md)

* [Binary Classification](spark/binaryclass/index.md)
    * [a9a Tutorial for DataFrame](spark/binaryclass/a9a_df.md)

* [Regression](spark/binaryclass/index.md)
    * [E2006-tfidf regression Tutorial for DataFrame](spark/regression/e2006_df.md)

* [Generic features](spark/misc/misc.md)
    * [Top-k Join processing](spark/misc/topk_join.md)
    * [Other utility functions](spark/misc/functions.md)

<<<<<<< HEAD
## Part XI - Hivemall on Docker (for testing)

* [Getting Started](docker/getting_started.md)

=======
>>>>>>> 6e24d3a9
## Part XII - External References

* [Hivemall on Apache Spark](https://github.com/maropu/hivemall-spark)
* [Hivemall on Apache Pig](https://github.com/daijyc/hivemall/wiki/PigHome)
<|MERGE_RESOLUTION|>--- conflicted
+++ resolved
@@ -169,14 +169,11 @@
     * [Top-k Join processing](spark/misc/topk_join.md)
     * [Other utility functions](spark/misc/functions.md)
 
-<<<<<<< HEAD
-## Part XI - Hivemall on Docker (for testing)
+## Part XII - Hivemall on Docker (for testing)
 
 * [Getting Started](docker/getting_started.md)
 
-=======
->>>>>>> 6e24d3a9
-## Part XII - External References
+## Part XIII - External References
 
 * [Hivemall on Apache Spark](https://github.com/maropu/hivemall-spark)
 * [Hivemall on Apache Pig](https://github.com/daijyc/hivemall/wiki/PigHome)
